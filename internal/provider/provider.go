// provider.go - Katzenpost server provider backend.
// Copyright (C) 2017  Yawning Angel and David Stainton
//
// This program is free software: you can redistribute it and/or modify
// it under the terms of the GNU Affero General Public License as
// published by the Free Software Foundation, either version 3 of the
// License, or (at your option) any later version.
//
// This program is distributed in the hope that it will be useful,
// but WITHOUT ANY WARRANTY; without even the implied warranty of
// MERCHANTABILITY or FITNESS FOR A PARTICULAR PURPOSE.  See the
// GNU Affero General Public License for more details.
//
// You should have received a copy of the GNU Affero General Public License
// along with this program.  If not, see <http://www.gnu.org/licenses/>.

// Package provider implements the Katzenpost sever provider.
package provider

import (
	"bytes"
	"context"
	"errors"
	"fmt"
	"net/http"
	"strings"
	"sync"
	"time"

	"github.com/katzenpost/core/constants"
	"github.com/katzenpost/core/crypto/ecdh"
	"github.com/katzenpost/core/monotime"
	"github.com/katzenpost/core/sphinx"
	sConstants "github.com/katzenpost/core/sphinx/constants"
	"github.com/katzenpost/core/thwack"
	"github.com/katzenpost/core/utils"
	"github.com/katzenpost/core/wire"
	"github.com/katzenpost/core/worker"
	"github.com/katzenpost/server/config"
	"github.com/katzenpost/server/internal/debug"
	"github.com/katzenpost/server/internal/glue"
	"github.com/katzenpost/server/internal/packet"
	"github.com/katzenpost/server/internal/provider/kaetzchen"
	"github.com/katzenpost/server/internal/sqldb"
	"github.com/katzenpost/server/registration"
	"github.com/katzenpost/server/spool"
	"github.com/katzenpost/server/spool/boltspool"
	"github.com/katzenpost/server/userdb"
	"github.com/katzenpost/server/userdb/boltuserdb"
	"github.com/katzenpost/server/userdb/externuserdb"
	"golang.org/x/text/secure/precis"
	"gopkg.in/eapache/channels.v1"
	"gopkg.in/op/go-logging.v1"
)

type registerIdentityRequest struct {
	User              string
	IdentityPublicKey string
}

type provider struct {
	sync.Mutex
	worker.Worker

	glue glue.Glue
	log  *logging.Logger

	ch     *channels.InfiniteChannel
	sqlDB  *sqldb.SQLDB
	userDB userdb.UserDB
	spool  spool.Spool

<<<<<<< HEAD
	kaetzchenWorker       *kaetzchen.KaetzchenWorker
	pluginKaetzchenWorker *kaetzchen.PluginKaetzchenWorker
=======
	kaetzchenWorker *kaetzchen.KaetzchenWorker

	httpServers []*http.Server
>>>>>>> 961b06f5
}

func (p *provider) Halt() {
	p.stopUserRegistrationHTTP()
	p.Worker.Halt()

	p.ch.Close()
	p.kaetzchenWorker.Halt()
	p.pluginKaetzchenWorker.Halt()
	if p.userDB != nil {
		p.userDB.Close()
		p.userDB = nil
	}
	if p.spool != nil {
		p.spool.Close()
		p.spool = nil
	}
	if p.sqlDB != nil {
		p.sqlDB.Close()
	}
}

func (p *provider) Spool() spool.Spool {
	return p.spool
}

func (p *provider) UserDB() userdb.UserDB {
	return p.userDB
}

func (p *provider) AuthenticateClient(c *wire.PeerCredentials) bool {
	ad, err := p.fixupUserNameCase(c.AdditionalData)
	if err != nil {
		return false
	}
	isValid := p.userDB.IsValid(ad, c.PublicKey)
	if !isValid {
		if len(c.AdditionalData) == sConstants.NodeIDLength {
			p.log.Errorf("Authenticate failed: User: '%v', Key: '%v' (Probably a peer)", debug.BytesToPrintString(c.AdditionalData), c.PublicKey)
		} else {
			p.log.Errorf("Authenticate failed: User: '%v', Key: '%v'", utils.ASCIIBytesToPrintString(c.AdditionalData), c.PublicKey)
		}
	}
	return isValid
}

func (p *provider) OnPacket(pkt *packet.Packet) {
	p.ch.In() <- pkt
}

func (p *provider) KaetzchenForPKI() map[string]map[string]interface{} {
	map1 := p.kaetzchenWorker.KaetzchenForPKI()
	map2 := p.pluginKaetzchenWorker.KaetzchenForPKI()
	if map1 == nil && map2 != nil {
		return map2
	}
	if map1 != nil && map2 == nil {
		return map1
	}
	// merge sets, panic on duplicate
	for k, v := range map2 {
		_, ok := map1[k]
		if ok {
			panic("wtf")
		}
		map1[k] = v
	}
	return map1
}

func (p *provider) fixupUserNameCase(user []byte) ([]byte, error) {
	// Unless explicitly specified otherwise, force usernames to lower case.
	if p.glue.Config().Provider.BinaryRecipients {
		return user, nil
	}

	if p.glue.Config().Provider.CaseSensitiveRecipients {
		return precis.UsernameCasePreserved.Bytes(user)
	}
	return precis.UsernameCaseMapped.Bytes(user)
}

func (p *provider) fixupRecipient(recipient []byte) ([]byte, error) {
	// If the provider is configured for binary recipients, do no post
	// processing.
	if p.glue.Config().Provider.BinaryRecipients {
		return recipient, nil
	}

	// Fix the recipient by trimming off the trailing NUL bytes.
	b := bytes.TrimRight(recipient, "\x00")

	// (Optional, Default) Force recipients to lower case.
	var err error
	b, err = p.fixupUserNameCase(b)
	if err != nil {
		return nil, err
	}

	// (Optional) Discard everything after the first recipient delimiter...
	if delimiter := p.glue.Config().Provider.RecipientDelimiter; delimiter != "" {
		if sp := bytes.SplitN(b, []byte(delimiter), 2); sp != nil {
			// ... As long as the recipient doesn't start with a delimiter.
			if len(sp[0]) > 0 {
				b = sp[0]
			}
		}
	}

	return b, nil
}

func (p *provider) worker() {
	maxDwell := time.Duration(p.glue.Config().Debug.ProviderDelay) * time.Millisecond

	defer p.log.Debugf("Halting Provider worker.")

	ch := p.ch.Out()

	for {
		var pkt *packet.Packet
		select {
		case <-p.HaltCh():
			p.log.Debugf("Terminating gracefully.")
			return
		case e := <-ch:
			pkt = e.(*packet.Packet)
			if dwellTime := monotime.Now() - pkt.DispatchAt; dwellTime > maxDwell {
				p.log.Debugf("Dropping packet: %v (Spend %v in queue)", pkt.ID, dwellTime)
				pkt.Dispose()
				continue
			}
		}

		// Kaetzchen endpoints are published in the PKI and are never
		// user-facing, so omit the recipient-post processing.  If clients
		// are written under the assumption that Kaetzchen addresses are
		// normalized, that's their problem.
		if p.kaetzchenWorker.IsKaetzchen(pkt.Recipient.ID) {
			// Packet is destined for a Kaetzchen auto-responder agent, and
			// can't be a SURB-Reply.
			if pkt.IsSURBReply() {
				p.log.Debugf("Dropping packet: %v (SURB-Reply for Kaetzchen)", pkt.ID)
				pkt.Dispose()
			} else {
				// Note that we pass ownership of pkt to p.kaetzchenWorker
				// which will take care to dispose of it.
				p.kaetzchenWorker.OnKaetzchen(pkt)
			}
			continue
		}

		if p.pluginKaetzchenWorker.IsKaetzchen(pkt.Recipient.ID) {
			if pkt.IsSURBReply() {
				p.log.Debugf("Dropping packet: %v (SURB-Reply for Kaetzchen)", pkt.ID)
				pkt.Dispose()
			} else {
				// Note that we pass ownership of pkt to p.kaetzchenWorker
				// which will take care to dispose of it.
				p.pluginKaetzchenWorker.OnKaetzchen(pkt)
			}
			continue
		}

		// Post-process the recipient.
		recipient, err := p.fixupRecipient(pkt.Recipient.ID[:])
		if err != nil {
			p.log.Debugf("Dropping packet: %v (Invalid Recipient: '%v')", pkt.ID, utils.ASCIIBytesToPrintString(recipient))
			pkt.Dispose()
			continue
		}

		// Ensure the packet is for a valid recipient.
		if !p.userDB.Exists(recipient) {
			p.log.Debugf("Dropping packet: %v (Invalid Recipient: '%v')", pkt.ID, utils.ASCIIBytesToPrintString(recipient))
			pkt.Dispose()
			continue
		}

		// Process the packet based on type.
		if pkt.IsSURBReply() {
			p.onSURBReply(pkt, recipient)
		} else {
			// Caller checks that the packet is either a SURB-Reply or a user
			// message, so this must be the latter.
			p.onToUser(pkt, recipient)
		}

		pkt.Dispose()
	}
}

func (p *provider) onSURBReply(pkt *packet.Packet, recipient []byte) {
	if len(pkt.Payload) != sphinx.PayloadTagLength+constants.ForwardPayloadLength {
		p.log.Debugf("Refusing to store mis-sized SURB-Reply: %v (%v)", pkt.ID, len(pkt.Payload))
		return
	}

	// Store the payload in the spool.
	if err := p.spool.StoreSURBReply(recipient, &pkt.SurbReply.ID, pkt.Payload); err != nil {
		p.log.Debugf("Failed to store SURB-Reply: %v (%v)", pkt.ID, err)
	} else {
		p.log.Debugf("Stored SURB-Reply: %v", pkt.ID)
	}
}

func (p *provider) onToUser(pkt *packet.Packet, recipient []byte) {
	ct, surb, err := packet.ParseForwardPacket(pkt)
	if err != nil {
		p.log.Debugf("Dropping packet: %v (%v)", pkt.ID, err)
		return
	}

	// Store the ciphertext in the spool.
	if err := p.spool.StoreMessage(recipient, ct); err != nil {
		p.log.Debugf("Failed to store message payload: %v (%v)", pkt.ID, err)
		return
	}

	// Iff there is a SURB, generate a SURB-ACK and schedule.
	if surb != nil {
		ackPkt, err := packet.NewPacketFromSURB(pkt, surb, nil)
		if err != nil {
			p.log.Debugf("Failed to generate SURB-ACK: %v (%v)", pkt.ID, err)
			return
		}

		p.log.Debugf("Handing off newly generated SURB-ACK: %v (Src:%v)", ackPkt.ID, pkt.ID)
		p.glue.Scheduler().OnPacket(ackPkt)
	} else {
		p.log.Debugf("Stored Message: %v (No SURB)", pkt.ID)
	}
}

func (p *provider) onAddUser(c *thwack.Conn, l string) error {
	return p.doAddUpdate(c, l, false)
}

func (p *provider) onUpdateUser(c *thwack.Conn, l string) error {
	return p.doAddUpdate(c, l, true)
}

func (p *provider) doAddUpdate(c *thwack.Conn, l string, isUpdate bool) error {
	p.Lock()
	defer p.Unlock()

	sp := strings.Split(l, " ")
	if len(sp) != 3 {
		c.Log().Debugf("[ADD/UPDATE]_USER invalid syntax: '%v'", l)
		return c.WriteReply(thwack.StatusSyntaxError)
	}

	// Deserialize the public key.
	var pubKey ecdh.PublicKey
	if err := pubKey.FromString(sp[2]); err != nil {
		c.Log().Errorf("[ADD/UPDATE]_USER invalid public key: %v", err)
		return c.WriteReply(thwack.StatusSyntaxError)
	}

	// Attempt to add or update the user.
	u, err := p.fixupUserNameCase([]byte(sp[1]))
	if err != nil {
		c.Log().Errorf("[ADD/UPDATE]_USER invalid user: %v", err)
		return c.WriteReply(thwack.StatusSyntaxError)
	}
	if err = p.userDB.Add(u, &pubKey, isUpdate); err != nil {
		c.Log().Errorf("Failed to add/update user: %v", err)
		return c.WriteReply(thwack.StatusTransactionFailed)
	}

	return c.WriteReply(thwack.StatusOk)
}

func (p *provider) onRemoveUser(c *thwack.Conn, l string) error {
	p.Lock()
	defer p.Unlock()

	sp := strings.Split(l, " ")
	if len(sp) != 2 {
		c.Log().Debugf("REMOVE_USER invalid syntax: '%v'", l)
		return c.WriteReply(thwack.StatusSyntaxError)
	}

	u, err := p.fixupUserNameCase([]byte(sp[1]))
	if err != nil {
		c.Log().Errorf("REMOVE_USER invalid user: %v", err)
		return c.WriteReply(thwack.StatusSyntaxError)
	}

	// Remove the user from the UserDB.
	if err = p.userDB.Remove(u); err != nil {
		c.Log().Errorf("Failed to remove user '%v': %v", u, err)
		return c.WriteReply(thwack.StatusTransactionFailed)
	}

	// Remove the user's spool.
	if err = p.spool.Remove(u); err != nil {
		// Log an error, but don't return a failed status, because the
		// user has been obliterated from the UserDB at this point.
		c.Log().Errorf("Failed to remove spool '%v': %v", u, err)
	}

	return c.WriteReply(thwack.StatusOk)
}

func (p *provider) onRemoveUserIdentity(c *thwack.Conn, l string) error {
	p.Lock()
	defer p.Unlock()

	sp := strings.Split(l, " ")
	switch len(sp) {
	case 2:
	default:
		c.Log().Debugf("REMOVE_USER_IDENTITY invalid syntax: '%v'", l)
		return c.WriteReply(thwack.StatusSyntaxError)
	}

	u, err := p.fixupUserNameCase([]byte(sp[1]))
	if err != nil {
		c.Log().Errorf("REMOVE_USER_IDENTITY invalid user: %v", err)
		return c.WriteReply(thwack.StatusSyntaxError)
	}

	if err = p.userDB.SetIdentity(u, nil); err != nil {
		c.Log().Errorf("Failed to set identity for user '%v': %v", u, err)
		return c.WriteReply(thwack.StatusTransactionFailed)
	}

	return c.WriteReply(thwack.StatusOk)
}

func (p *provider) onSetUserIdentity(c *thwack.Conn, l string) error {
	p.Lock()
	defer p.Unlock()

	var pubKey *ecdh.PublicKey

	sp := strings.Split(l, " ")
	switch len(sp) {
	case 2:
	case 3:
		pubKey = new(ecdh.PublicKey)
		if err := pubKey.FromString(sp[2]); err != nil {
			c.Log().Errorf("SET_USER_IDENTITY invalid public key: %v", err)
			return c.WriteReply(thwack.StatusSyntaxError)
		}
	default:
		c.Log().Debugf("SET_USER_IDENTITY invalid syntax: '%v'", l)
		return c.WriteReply(thwack.StatusSyntaxError)
	}

	u, err := p.fixupUserNameCase([]byte(sp[1]))
	if err != nil {
		c.Log().Errorf("SET_USER_IDENTITY invalid user: %v", err)
		return c.WriteReply(thwack.StatusSyntaxError)
	}

	if err = p.userDB.SetIdentity(u, pubKey); err != nil {
		c.Log().Errorf("Failed to set identity for user '%v': %v", u, err)
		return c.WriteReply(thwack.StatusTransactionFailed)
	}

	return c.WriteReply(thwack.StatusOk)
}

func (p *provider) onUserIdentity(c *thwack.Conn, l string) error {
	p.Lock()
	defer p.Unlock()

	sp := strings.Split(l, " ")
	if len(sp) != 2 {
		c.Log().Debugf("USER_IDENTITY invalid syntax: '%v'", l)
		return c.WriteReply(thwack.StatusSyntaxError)
	}

	u, err := p.fixupUserNameCase([]byte(sp[1]))
	if err != nil {
		c.Log().Errorf("USER_IDENTITY invalid user: %v", err)
		return c.WriteReply(thwack.StatusSyntaxError)
	}

	pubKey, err := p.userDB.Identity(u)
	if err != nil {
		c.Log().Errorf("Failed to query identity for user '%v': %v", u, err)
		return c.WriteReply(thwack.StatusTransactionFailed)
	}

	return c.Writer().PrintfLine("%v %v", thwack.StatusOk, pubKey)
}

func (p *provider) ServeHTTP(response http.ResponseWriter, request *http.Request) {
	if !p.validateRequest(response, request) {
		return
	}
	requestUser := request.FormValue(registration.UserField)
	if len(requestUser) == 0 {
		p.log.Error("Provider ServeHTTP register zero user error")
		response.WriteHeader(http.StatusInternalServerError)
		return
	}
	user, err := p.fixupUserNameCase([]byte(requestUser))
	if err != nil {
		p.log.Error("Provider ServeHTTP register fixupUserNameCase failure")
		response.WriteHeader(http.StatusInternalServerError)
		return
	}
	command := request.FormValue(registration.CommandField)
	switch command {
	case registration.RegisterLinkCommand:
		p.processLinkRegistration(user, response, request)
		return
	case registration.RegisterLinkAndIdentityCommand:
		p.processIdentityRegistration(user, response, request)
		return
	default:
		p.log.Error("Provider ServeHTTP invalid registration type error")
		response.WriteHeader(http.StatusInternalServerError)
		return
	}
	// NOT reached
}

func (p *provider) validateRequest(response http.ResponseWriter, request *http.Request) bool {
	if request.URL.Path != registration.URLBase {
		p.log.Error("Provider ServeHTTP incorrect url error")
		response.WriteHeader(http.StatusNotFound)
		return false
	}
	if request.Method != http.MethodPost {
		p.log.Error("Provider ServeHTTP incorrect method error")
		response.WriteHeader(http.StatusInternalServerError)
		return false
	}
	command := request.FormValue(registration.CommandField)
	if len(command) == 0 {
		p.log.Error("Provider ServeHTTP zero reg type error")
		response.WriteHeader(http.StatusInternalServerError)
		return false
	}
	version := request.FormValue(registration.VersionField)
	if len(version) == 0 || version != registration.Version {
		p.log.Error("Provider ServeHTTP register version mismatch error")
		response.WriteHeader(http.StatusInternalServerError)
		return false
	}
	return true
}

func (p *provider) processLinkRegistration(user []byte, response http.ResponseWriter, request *http.Request) {
	requestKey := request.FormValue(registration.LinkKeyField)
	if len(requestKey) == 0 {
		p.log.Error("Provider ServeHTTP register zero key error")
		response.WriteHeader(http.StatusInternalServerError)
		return
	}
	pubKey := new(ecdh.PublicKey)
	if err := pubKey.FromString(requestKey); err != nil {
		p.log.Errorf("Provider ServeHTTP pub key from string error: %s", err)
		response.WriteHeader(http.StatusInternalServerError)
		return
	}

	if err := p.userDB.Add(user, pubKey, false); err != nil {
		p.log.Errorf("Provider ServeHTTP user Add error: %s", err)
		response.WriteHeader(http.StatusInternalServerError)
		return
	}

	p.log.Noticef("HTTP Registration created user with link key: %s", user)

	// Send a response back to the client.
	message := "OK\n"
	response.Write([]byte(message))
}

func (p *provider) processIdentityRegistration(user []byte, response http.ResponseWriter, request *http.Request) {
	key, err := p.userDB.Identity(user)
	if key != nil {
		p.log.Errorf("Provider ServeHTTP Identity error")
		response.WriteHeader(http.StatusInternalServerError)
		return
	}

	// link key
	rawLinkKey := request.FormValue(registration.LinkKeyField)
	if len(rawLinkKey) == 0 {
		p.log.Error("Provider ServeHTTP register zero key error")
		response.WriteHeader(http.StatusInternalServerError)
		return
	}
	linkKey := new(ecdh.PublicKey)
	if err := linkKey.FromString(rawLinkKey); err != nil {
		p.log.Errorf("Provider ServeHTTP pub key from string error: %s", err)
		response.WriteHeader(http.StatusInternalServerError)
		return
	}
	if err := p.userDB.Add(user, linkKey, false); err != nil {
		p.log.Errorf("Provider ServeHTTP user Add error: %s", err)
		response.WriteHeader(http.StatusInternalServerError)
		return
	}

	// identity key
	rawIdentityKey := request.FormValue(registration.IdentityKeyField)
	if len(rawIdentityKey) == 0 {
		p.log.Error("Provider ServeHTTP zero id key error")
		response.WriteHeader(http.StatusInternalServerError)
		return
	}
	identityKey := new(ecdh.PublicKey)
	if err := identityKey.FromString(rawIdentityKey); err != nil {
		p.log.Errorf("Provider ServeHTTP id key from string error: %s", err)
		response.WriteHeader(http.StatusInternalServerError)
		return
	}
	if err = p.userDB.SetIdentity(user, identityKey); err != nil {
		p.log.Errorf("Provider ServeHTTP SetIdentity error: %s", err)
		response.WriteHeader(http.StatusInternalServerError)
		return
	}

	p.log.Noticef("HTTP Registration created user with link and identity keys: %s", user)

	// Send a response back to the client.
	message := "OK\n"
	response.Write([]byte(message))
}

func (p *provider) stopUserRegistrationHTTP() {
	if !p.glue.Config().Provider.EnableUserRegistrationHTTP {
		return
	}
	p.log.Info("Stopping User Registration HTTP listener(s).")
	for _, s := range p.httpServers {
		if err := s.Shutdown(context.Background()); err != nil {
			p.log.Errorf("HTTP server Shutdown error: %v", err)
		}
	}
}

func (p *provider) initUserRegistrationHTTP() {
	p.log.Info("Starting User Registration HTTP listener(s).")
	p.httpServers = make([]*http.Server, len(p.glue.Config().Provider.UserRegistrationHTTPAddresses))
	for i, addr := range p.glue.Config().Provider.UserRegistrationHTTPAddresses {
		s := &http.Server{
			Addr:     addr,
			Handler:  p,
			ErrorLog: p.glue.LogBackend().GetGoLogger("user_registration_http", "info"),
		}
		p.httpServers[i] = s
		go func() {
			if err := s.ListenAndServe(); err != http.ErrServerClosed {
				// Error starting or closing listener:
				p.log.Errorf("HTTP server ListenAndServe: %v", err)
			}
		}()
	}
}

// New constructs a new provider instance.
func New(glue glue.Glue) (glue.Provider, error) {
	kaetzchenWorker, err := kaetzchen.New(glue)
	if err != nil {
		return nil, err
	}
	pluginKaetzchenWorker, err := kaetzchen.NewPluginKaetzchenWorker(glue)
	if err != nil {
		return nil, err
	}
	p := &provider{
		glue:                  glue,
		log:                   glue.LogBackend().GetLogger("provider"),
		ch:                    channels.NewInfiniteChannel(),
		kaetzchenWorker:       kaetzchenWorker,
		pluginKaetzchenWorker: pluginKaetzchenWorker,
	}

	cfg := glue.Config()

	isOk := false
	defer func() {
		if !isOk {
			p.Halt()
		}
	}()

	if cfg.Provider.SQLDB != nil {
		if cfg.Provider.UserDB.Backend == config.BackendSQL || cfg.Provider.SpoolDB.Backend == config.BackendSQL {
			p.sqlDB, err = sqldb.New(glue)
			if err != nil {
				return nil, err
			}
		} else {
			p.log.Warningf("SQL database configured but not used for the User or Spool databases.")
		}
	}

	switch cfg.Provider.UserDB.Backend {
	case config.BackendBolt:
		p.userDB, err = boltuserdb.New(cfg.Provider.UserDB.Bolt.UserDB)
	case config.BackendExtern:
		p.userDB, err = externuserdb.New(cfg.Provider.UserDB.Extern.ProviderURL)
	case config.BackendSQL:
		if p.sqlDB != nil {
			p.userDB, err = p.sqlDB.UserDB()
		} else {
			err = errors.New("provider: SQL UserDB backend with no SQL database")
		}
	default:
		return nil, fmt.Errorf("provider: Unknown UserDB backend: %v", cfg.Provider.UserDB.Backend)
	}
	if err != nil {
		return nil, err
	}

	switch cfg.Provider.SpoolDB.Backend {
	case config.BackendBolt:
		p.spool, err = boltspool.New(cfg.Provider.SpoolDB.Bolt.SpoolDB)
	case config.BackendSQL:
		if p.sqlDB != nil {
			p.spool = p.sqlDB.Spool()
		} else {
			err = errors.New("provider: SQL SpoolDB backend with no SQL database")
		}
	default:
		err = fmt.Errorf("provider: Unknown SpoolDB backend: %v", cfg.Provider.SpoolDB.Backend)
	}
	if err != nil {
		return nil, err
	}

	// Purge spools that belong to users that no longer exist in the user db.
	if err = p.spool.Vaccum(p.userDB); err != nil {
		return nil, err
	}

	// Wire in the managment related commands.
	if cfg.Management.Enable {
		const (
			cmdAddUser            = "ADD_USER"
			cmdUpdateUser         = "UPDATE_USER"
			cmdRemoveUser         = "REMOVE_USER"
			cmdSetUserIdentity    = "SET_USER_IDENTITY"
			cmdRemoveUserIdentity = "REMOVE_USER_IDENTITY"
			cmdUserIdentity       = "USER_IDENTITY"
		)

		glue.Management().RegisterCommand(cmdAddUser, p.onAddUser)
		glue.Management().RegisterCommand(cmdUpdateUser, p.onUpdateUser)
		glue.Management().RegisterCommand(cmdRemoveUser, p.onRemoveUser)
		glue.Management().RegisterCommand(cmdSetUserIdentity, p.onSetUserIdentity)
		glue.Management().RegisterCommand(cmdRemoveUserIdentity, p.onRemoveUserIdentity)
		glue.Management().RegisterCommand(cmdUserIdentity, p.onUserIdentity)
	}

	// Start the User Registration HTTP service listener(s).
	if cfg.Provider.EnableUserRegistrationHTTP {
		p.initUserRegistrationHTTP()
	}

	// Start the workers.
	for i := 0; i < cfg.Debug.NumProviderWorkers; i++ {
		p.Go(p.worker)
	}

	isOk = true
	return p, nil
}<|MERGE_RESOLUTION|>--- conflicted
+++ resolved
@@ -70,14 +70,9 @@
 	userDB userdb.UserDB
 	spool  spool.Spool
 
-<<<<<<< HEAD
 	kaetzchenWorker       *kaetzchen.KaetzchenWorker
 	pluginKaetzchenWorker *kaetzchen.PluginKaetzchenWorker
-=======
-	kaetzchenWorker *kaetzchen.KaetzchenWorker
-
-	httpServers []*http.Server
->>>>>>> 961b06f5
+	httpServers           []*http.Server
 }
 
 func (p *provider) Halt() {
