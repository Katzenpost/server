// kaetzchen.go - Katzenpost provider auto-responder agents.
// Copyright (C) 2018  Yawning Angel.
//
// This program is free software: you can redistribute it and/or modify
// it under the terms of the GNU Affero General Public License as
// published by the Free Software Foundation, either version 3 of the
// License, or (at your option) any later version.
//
// This program is distributed in the hope that it will be useful,
// but WITHOUT ANY WARRANTY; without even the implied warranty of
// MERCHANTABILITY or FITNESS FOR A PARTICULAR PURPOSE.  See the
// GNU Affero General Public License for more details.
//
// You should have received a copy of the GNU Affero General Public License
// along with this program.  If not, see <http://www.gnu.org/licenses/>.

// Package kaetzchen implements support for provider side auto-responder
// agents.
package kaetzchen

import (
	"errors"

	"github.com/katzenpost/server/config"
	"github.com/katzenpost/server/internal/glue"
)

// ParameterEndpoint is the mandatory Parameter key indicationg the
// Kaetzchen's endpoint.
const ParameterEndpoint = "endpoint"

// ErrNoResponse is the error returned from OnMessage() when there is no
// response to be sent (rather than an empty response).
var ErrNoResponse = errors.New("kaetzchen: message has no response")

// Parameters is the map describing each Kaetzchen's parameters to
// be published in the Provider's descriptor.
type Parameters map[string]interface{}

// Kaetzchen is the interface implemented by each auto-responder agent.
type Kaetzchen interface {
	// Capability returns the agent's functionality for publication in
	// the Provider's descriptor.
	Capability() string

	// Parameters returns the agent's paramenters for publication in
	// the Provider's descriptor.
	Parameters() Parameters

	// OnRequest is the method that is called when the Provider receives
	// a request desgined for a particular agent.  The caller will handle
	// extracting the payload component of the message.
	//
	// Implementations MUST:
	//
	//  * Be thread (go routine) safe.
	//
	//  * Return ErrNoResponse if there is no response to be sent.  A nil
	//    byte slice and nil error will result in a response with a 0 byte
	//    payload being sent.
	//
	//  * NOT assume payload will be valid past the call to OnMessage.
	//    Any contents that need to be preserved, MUST be copied out,
	//    except if it is only used as a part of the response body.
	//
	//  * Return relatively quickly.  Kaetzchen are executed in the provider
	//    worker context, and excessive processing time will adversely impact
	//    provider performance.
	OnRequest(id uint64, payload []byte, hasSURB bool) ([]byte, error)

	// Halt cleans up the agent prior to de-registration and teardown.
	Halt()
}

// BuiltInCtorFn is the constructor type for a built-in Kaetzchen.
type BuiltInCtorFn func(*config.Kaetzchen, glue.Glue) (Kaetzchen, error)

// BuiltInCtors are the constructors for all built-in Kaetzchen.
var BuiltInCtors = map[string]BuiltInCtorFn{
	loopCapability:      NewLoop,
	keyserverCapability: NewKeyserver,
<<<<<<< HEAD
	tetherCapability:    NewTether,
=======
	httpCapability:      NewHttp,
>>>>>>> 72923fb5
}<|MERGE_RESOLUTION|>--- conflicted
+++ resolved
@@ -79,9 +79,6 @@
 var BuiltInCtors = map[string]BuiltInCtorFn{
 	loopCapability:      NewLoop,
 	keyserverCapability: NewKeyserver,
-<<<<<<< HEAD
 	tetherCapability:    NewTether,
-=======
 	httpCapability:      NewHttp,
->>>>>>> 72923fb5
 }